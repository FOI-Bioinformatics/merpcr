"""
Error injection and fault tolerance tests.

These tests simulate various system failures, I/O errors, and edge conditions
to verify that merPCR handles failures gracefully and recovers properly.
"""

import errno
import logging
import os
import sys
import tempfile
from io import StringIO
from unittest.mock import MagicMock, Mock, mock_open, patch

import pytest

from merpcr.cli import main
from merpcr.core.engine import MerPCR
from merpcr.core.models import FASTARecord, STSRecord
from merpcr.io.fasta import FASTALoader
from merpcr.io.sts import STSLoader

# Disable logging for error injection tests to reduce noise
logging.getLogger("merpcr").setLevel(logging.CRITICAL)


class TestFileSystemErrorInjection:
    """Test filesystem error injection scenarios."""

    def test_sts_file_permission_denied(self):
        """Test STS file loading with permission denied error."""
<<<<<<< HEAD
        with patch('os.path.exists', return_value=True), \
             patch('os.path.isfile', return_value=True), \
             patch('os.path.getsize', return_value=100), \
             patch('builtins.open', side_effect=PermissionError("Permission denied")):
            
=======
        with patch("builtins.open", side_effect=PermissionError("Permission denied")):
>>>>>>> 11b018a7
            engine = MerPCR()

            # Should handle permission error gracefully
            try:
                result = engine.load_sts_file("test.sts")
                assert not result
            except PermissionError:
                # This is also acceptable - depends on implementation
                pass

    def test_fasta_file_not_found(self):
        """Test FASTA file loading with file not found error."""
        with patch("os.path.getsize", side_effect=FileNotFoundError("File not found")):
            engine = MerPCR()

            try:
                records = engine.load_fasta_file("nonexistent.fa")
                assert records == []
            except FileNotFoundError:
                # This is acceptable behavior
                pass

    def test_output_file_write_error(self):
        """Test output file write errors during search."""
        sts_content = "TEST\tATCG\tCGAT\t50\n"
        fasta_content = ">test\nATCGCGAT\n"

        with tempfile.NamedTemporaryFile(mode="w", suffix=".sts", delete=False) as sts_f:
            sts_f.write(sts_content)
            sts_path = sts_f.name

        with tempfile.NamedTemporaryFile(mode="w", suffix=".fa", delete=False) as fasta_f:
            fasta_f.write(fasta_content)
            fasta_path = fasta_f.name

        try:
            engine = MerPCR(wordsize=4)
            engine.load_sts_file(sts_path)
            records = engine.load_fasta_file(fasta_path)

            # Mock file opening to fail for output
            with patch("builtins.open", side_effect=OSError("Disk full")):
                try:
                    hits = engine.search(records, "output.txt")
                    # Should either handle gracefully or raise appropriate error
                except OSError:
                    # This is acceptable
                    pass

        finally:
            os.unlink(sts_path)
            os.unlink(fasta_path)

    def test_partial_file_read_error(self):
        """Test handling of partial file reads."""
        # Create a file that will cause read errors
        with tempfile.NamedTemporaryFile(mode="w", suffix=".sts", delete=False) as f:
            f.write("TEST\tATCG\tCGAT\t50\n")
            sts_path = f.name

        try:
            # Mock file read to fail partway through
            original_open = open

            def failing_open(*args, **kwargs):
                if args[0] == sts_path:
                    mock_file = MagicMock()
                    mock_file.readlines.side_effect = OSError("I/O error")
                    mock_file.__enter__.return_value = mock_file
                    return mock_file
                else:
                    return original_open(*args, **kwargs)

            with patch("builtins.open", side_effect=failing_open):
                engine = MerPCR()
                try:
                    result = engine.load_sts_file(sts_path)
                    assert not result
                except OSError:
                    # Acceptable behavior
                    pass

        finally:
            os.unlink(sts_path)

    def test_disk_full_during_output(self):
        """Test handling disk full errors during output."""
        sts_content = "TEST\tATCG\tCGAT\t50\n"
        fasta_content = ">test\nATCGCGAT\n"

        with tempfile.NamedTemporaryFile(mode="w", suffix=".sts", delete=False) as sts_f:
            sts_f.write(sts_content)
            sts_path = sts_f.name

        with tempfile.NamedTemporaryFile(mode="w", suffix=".fa", delete=False) as fasta_f:
            fasta_f.write(fasta_content)
            fasta_path = fasta_f.name

        try:
            engine = MerPCR(wordsize=4)
            engine.load_sts_file(sts_path)
            records = engine.load_fasta_file(fasta_path)

            # Mock print to fail (disk full scenario)
            def failing_print(*args, **kwargs):
                if "file" in kwargs:
                    raise OSError(errno.ENOSPC, "No space left on device")
                return print(*args, **kwargs)

            with patch("builtins.print", side_effect=failing_print):
                try:
                    hits = engine.search(records, "output.txt")
                except OSError as e:
                    assert e.errno == errno.ENOSPC

        finally:
            os.unlink(sts_path)
            os.unlink(fasta_path)


class TestMemoryErrorInjection:
    """Test memory-related error injection."""

    def test_memory_allocation_failure(self):
        """Test handling of memory allocation failures."""
        # Create large data that might cause memory issues
        large_sts = []
        for i in range(10000):
            large_sts.append(f"STS{i}\t{'A'*20}\t{'T'*20}\t100")

        sts_content = "\n".join(large_sts)

        with tempfile.NamedTemporaryFile(mode="w", suffix=".sts", delete=False) as f:
            f.write(sts_content)
            sts_path = f.name

        try:
            # Mock list creation to fail after certain size
            original_list = list
            call_count = 0

            def memory_limited_list(*args, **kwargs):
                nonlocal call_count
                call_count += 1
                if call_count > 100:  # Simulate memory exhaustion
                    raise MemoryError("Out of memory")
                return original_list(*args, **kwargs)

            with patch("builtins.list", side_effect=memory_limited_list):
                engine = MerPCR()
                try:
                    result = engine.load_sts_file(sts_path)
                    # Should either succeed or fail gracefully
                except MemoryError:
                    # This is acceptable behavior
                    pass

        finally:
            os.unlink(sts_path)

    def test_string_processing_memory_error(self):
        """Test memory errors during string processing."""
        # Create data that requires string processing
        fasta_content = f">huge_seq\n{'ATCG' * 100000}\n"  # 400KB sequence

        with tempfile.NamedTemporaryFile(mode="w", suffix=".fa", delete=False) as f:
            f.write(fasta_content)
            fasta_path = f.name

        try:
            # Simulate memory exhaustion by triggering it directly
            from merpcr.core.models import FASTARecord

            original_init = FASTARecord.__init__
            call_count = 0

            def failing_init(self, defline, sequence):
                nonlocal call_count
                call_count += 1
                # Simulate memory error for large sequences
                if len(sequence) > 200000:  # Very large sequence
                    raise MemoryError("Cannot allocate memory for large sequence")
                return original_init(self, defline, sequence)

            with patch.object(FASTARecord, "__init__", failing_init):
                engine = MerPCR()
                try:
                    records = engine.load_fasta_file(fasta_path)
                    # If successful, verify basic properties
                    assert isinstance(records, list)
                    assert len(records) >= 0  # May be empty if memory error
                except MemoryError:
                    # Expected behavior - memory error handled gracefully
                    pass

        finally:
            os.unlink(fasta_path)


class TestCLIErrorInjection:
    """Test CLI error injection scenarios."""

    def test_cli_main_with_corrupted_arguments(self):
        """Test CLI main() with corrupted sys.argv."""
        # Simulate corrupted command line arguments
        corrupted_argv = [None, "test.sts", "test.fa", 123, []]

        with patch("sys.argv", corrupted_argv):
            try:
                result = main()
                # Should handle gracefully
            except (TypeError, AttributeError):
                # These are acceptable for corrupted input
                pass

    def test_cli_with_signal_interruption(self):
        """Test CLI behavior with simulated signal interruption."""
        sts_content = "TEST\tATCG\tCGAT\t50\n"
        fasta_content = ">test\nATCGCGAT\n"

        with tempfile.NamedTemporaryFile(mode="w", suffix=".sts", delete=False) as sts_f:
            sts_f.write(sts_content)
            sts_path = sts_f.name

        with tempfile.NamedTemporaryFile(mode="w", suffix=".fa", delete=False) as fasta_f:
            fasta_f.write(fasta_content)
            fasta_path = fasta_f.name

        try:
            # Simulate KeyboardInterrupt during execution
            with patch("sys.argv", ["merpcr", sts_path, fasta_path, "-W", "4"]):
                with patch("merpcr.core.engine.MerPCR.search", side_effect=KeyboardInterrupt()):
                    try:
                        result = main()
                        # Should handle interruption
                    except KeyboardInterrupt:
                        # This is acceptable behavior
                        pass

        finally:
            os.unlink(sts_path)
            os.unlink(fasta_path)

    def test_cli_with_logging_errors(self):
        """Test CLI behavior when logging fails."""
        sts_content = "TEST\tATCG\tCGAT\t50\n"
        fasta_content = ">test\nATCGCGAT\n"

        with tempfile.NamedTemporaryFile(mode="w", suffix=".sts", delete=False) as sts_f:
            sts_f.write(sts_content)
            sts_path = sts_f.name

        with tempfile.NamedTemporaryFile(mode="w", suffix=".fa", delete=False) as fasta_f:
            fasta_f.write(fasta_content)
            fasta_path = fasta_f.name

        try:
            # Mock logging to fail
            with patch("logging.getLogger") as mock_logger:
                mock_logger.return_value.error.side_effect = OSError("Logging failed")
                mock_logger.return_value.info.side_effect = OSError("Logging failed")

                with patch("sys.argv", ["merpcr", sts_path, fasta_path, "-W", "4"]):
                    try:
                        result = main()
                        # Should complete despite logging errors
                    except OSError:
                        # Acceptable if logging errors propagate
                        pass

        finally:
            os.unlink(sts_path)
            os.unlink(fasta_path)


class TestDataCorruptionInjection:
    """Test handling of corrupted data."""

    def test_corrupted_sts_file_data(self):
        """Test handling of corrupted STS file data."""
        # Various forms of corrupted STS data
        corrupted_sts_variants = [
            "TEST\t\t\t\n",  # Empty fields
            "TEST\tATCG\n",  # Missing fields
            "TEST\tATCG\tCGAT\tNOT_A_NUMBER\n",  # Invalid PCR size
            "TEST\tATCG\tCGAT\t-100\n",  # Negative PCR size
            "\tATCG\tCGAT\t100\n",  # Empty ID
            "TEST\t\tCGAT\t100\n",  # Empty primer1
            "TEST\tATCG\t\t100\n",  # Empty primer2
            "TEST\tXXXXXXXXXXXXXXXX\tCGAT\t100\n",  # Invalid characters in primer
        ]

        for corrupted_sts in corrupted_sts_variants:
            with tempfile.NamedTemporaryFile(mode="w", suffix=".sts", delete=False) as f:
                f.write(corrupted_sts)
                sts_path = f.name

            try:
                engine = MerPCR()
                # Should handle corrupted data gracefully
                try:
                    result = engine.load_sts_file(sts_path)
                    # May succeed (skipping bad entries) or fail gracefully
                except (ValueError, IndexError, TypeError):
                    # These are acceptable for corrupted data
                    pass

            finally:
                os.unlink(sts_path)

    def test_corrupted_fasta_file_data(self):
        """Test handling of corrupted FASTA file data."""
        corrupted_fasta_variants = [
            "",  # Empty file
            "not a fasta file\n",  # Invalid format
            ">seq1\n",  # Header without sequence
            "ATCGATCG\n",  # Sequence without header
            ">seq1\nATCG\n>seq2\n",  # Incomplete entry
            ">seq1\nATCGXYZ123\n",  # Invalid characters in sequence
            ">\n\nATCGATCG\n",  # Empty header
        ]

        for corrupted_fasta in corrupted_fasta_variants:
            with tempfile.NamedTemporaryFile(mode="w", suffix=".fa", delete=False) as f:
                f.write(corrupted_fasta)
                fasta_path = f.name

            try:
                engine = MerPCR()
                # Should handle corrupted data gracefully
                try:
                    records = engine.load_fasta_file(fasta_path)
                    # May return empty list or partial results
                    assert isinstance(records, list)
                except (ValueError, IndexError):
                    # These are acceptable for corrupted data
                    pass

            finally:
                os.unlink(fasta_path)

    def test_binary_file_as_text(self):
        """Test handling of binary files passed as text files."""
        # Create a binary file
        binary_data = bytes([i % 256 for i in range(1000)])

        with tempfile.NamedTemporaryFile(mode="wb", suffix=".sts", delete=False) as f:
            f.write(binary_data)
            sts_path = f.name

        try:
            engine = MerPCR()
            # Should handle binary data gracefully
            try:
                result = engine.load_sts_file(sts_path)
                # Should fail gracefully
                assert not result
            except (UnicodeDecodeError, UnicodeError):
                # These are acceptable for binary data
                pass

        finally:
            os.unlink(sts_path)


class TestSystemResourceExhaustion:
    """Test behavior under system resource exhaustion."""

    def test_file_descriptor_exhaustion(self):
        """Test behavior when file descriptors are exhausted."""
        sts_content = "TEST\tATCG\tCGAT\t50\n"

        with tempfile.NamedTemporaryFile(mode="w", suffix=".sts", delete=False) as f:
            f.write(sts_content)
            sts_path = f.name

        try:
            # Mock open to fail with "too many open files"
            call_count = 0
            original_open = open

            def fd_limited_open(*args, **kwargs):
                nonlocal call_count
                call_count += 1
                if call_count > 3:  # Allow a few opens, then fail
                    raise OSError(errno.EMFILE, "Too many open files")
                return original_open(*args, **kwargs)

            with patch("builtins.open", side_effect=fd_limited_open):
                engine = MerPCR()
                try:
                    result = engine.load_sts_file(sts_path)
                    # Should handle FD exhaustion gracefully
                except OSError as e:
                    assert e.errno == errno.EMFILE

        finally:
            os.unlink(sts_path)

    def test_process_limit_exhaustion(self):
        """Test behavior under process/thread limit exhaustion."""
        sts_content = "TEST\tATCG\tCGAT\t50\n"
        sequence = ("ATCGCGAT") * 10000  # Large enough to trigger threading
        fasta_content = f">test\n{sequence}"

        with tempfile.NamedTemporaryFile(mode="w", suffix=".sts", delete=False) as sts_f:
            sts_f.write(sts_content)
            sts_path = sts_f.name

        with tempfile.NamedTemporaryFile(mode="w", suffix=".fa", delete=False) as fasta_f:
            fasta_f.write(fasta_content)
            fasta_path = fasta_f.name

        try:
            # Mock ThreadPoolExecutor to fail
            with patch("concurrent.futures.ThreadPoolExecutor") as mock_executor:
                mock_executor.side_effect = OSError("Cannot create thread")

                engine = MerPCR(wordsize=4, threads=4)
                engine.load_sts_file(sts_path)
                records = engine.load_fasta_file(fasta_path)

                try:
                    hits = engine.search(records)
                    # Should fall back to single-threaded or handle gracefully
                except OSError:
                    # Acceptable behavior
                    pass

        finally:
            os.unlink(sts_path)
            os.unlink(fasta_path)


class TestRecoveryMechanisms:
    """Test error recovery mechanisms."""

    def test_partial_failure_recovery(self):
        """Test recovery from partial failures."""
        # Create mixed good and bad STS entries
        mixed_sts = """GOOD1\tATCG\tCGAT\t50
BAD_ENTRY_WITH_INVALID_SIZE\tATCG\tCGAT\tNOT_A_NUMBER
GOOD2\tTACG\tGTCA\t60
\tEMPTY_ID\tCGAT\t70
GOOD3\tGCTA\tTAGC\t80"""

        with tempfile.NamedTemporaryFile(mode="w", suffix=".sts", delete=False) as f:
            f.write(mixed_sts)
            sts_path = f.name

        try:
            engine = MerPCR()
            result = engine.load_sts_file(sts_path)

            # Should recover by skipping bad entries and loading good ones
            if result:
                assert len(engine.sts_records) > 0
                # Should have loaded at least the good entries
                assert len(engine.sts_records) >= 2  # At least GOOD1 and GOOD2/GOOD3

        finally:
            os.unlink(sts_path)

    def test_graceful_degradation(self):
        """Test graceful degradation when optional features fail."""
        sts_content = "TEST\tATCG\tCGAT\t50\n"
        fasta_content = ">test\nATCGCGAT\n"

        with tempfile.NamedTemporaryFile(mode="w", suffix=".sts", delete=False) as sts_f:
            sts_f.write(sts_content)
            sts_path = sts_f.name

        with tempfile.NamedTemporaryFile(mode="w", suffix=".fa", delete=False) as fasta_f:
            fasta_f.write(fasta_content)
            fasta_path = fasta_f.name

        try:
            # Mock threading to fail, should fall back to single-threaded
            with patch(
                "concurrent.futures.ThreadPoolExecutor", side_effect=Exception("Threading failed")
            ):
                engine = MerPCR(wordsize=4, threads=4)
                engine.load_sts_file(sts_path)
                records = engine.load_fasta_file(fasta_path)

                # Should still complete search, possibly single-threaded
                hits = engine.search(records)
                assert isinstance(hits, int)
                assert hits >= 0

        finally:
            os.unlink(sts_path)
            os.unlink(fasta_path)

    def test_error_reporting_robustness(self):
        """Test that error reporting itself is robust."""
        # Test with CLI main function
        with patch("sys.argv", ["merpcr", "nonexistent.sts", "nonexistent.fa"]):
            # Mock logger to fail
            with patch("logging.getLogger") as mock_logger:
                mock_logger.return_value.error.side_effect = Exception("Logging system failed")

                try:
                    result = main()
                    # Should complete despite logging failures
                except Exception:
                    # If error reporting fails, that's still information
                    pass<|MERGE_RESOLUTION|>--- conflicted
+++ resolved
@@ -30,15 +30,11 @@
 
     def test_sts_file_permission_denied(self):
         """Test STS file loading with permission denied error."""
-<<<<<<< HEAD
         with patch('os.path.exists', return_value=True), \
              patch('os.path.isfile', return_value=True), \
              patch('os.path.getsize', return_value=100), \
              patch('builtins.open', side_effect=PermissionError("Permission denied")):
-            
-=======
-        with patch("builtins.open", side_effect=PermissionError("Permission denied")):
->>>>>>> 11b018a7
+
             engine = MerPCR()
 
             # Should handle permission error gracefully
